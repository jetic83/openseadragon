--- conflicted
+++ resolved
@@ -30,12 +30,9 @@
     <script src="/test/multi-image.js"></script>
     <script src="/test/overlays.js"></script>
     <script src="/test/controls.js"></script>
-<<<<<<< HEAD
+    <script src="/test/viewport.js"></script>
     <!-- The navigator tests are the slowest (for now; hopefully they can be sped up)
     so we put them last. -->
     <script src="/test/navigator.js"></script>
-=======
-    <script src="/test/viewport.js"></script>
->>>>>>> 20d3571a
 </body>
 </html>