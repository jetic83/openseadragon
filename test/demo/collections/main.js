--- conflicted
+++ resolved
@@ -6,51 +6,11 @@
         init: function() {
             var self = this;
 
-<<<<<<< HEAD
-            var tileSources = [
-                {
-                    tileSource: "../../data/tall.dzi",
-                    x: 1.5,
-                    y: 0,
-                    width: 1
-                }, {
-                    tileSource: '../../data/wide.dzi',
-                    opacity: 1,
-                    x: 0,
-                    y: 1.5,
-                    height: 1
-                }
-            ];
-
-            this.viewer = OpenSeadragon( {
-                // debugMode: true,
-                zoomPerScroll: 1.02,
-                showNavigator: true,
-                id: "contentDiv",
-                tileSources: tileSources,
-                prefixUrl: "../../../build/openseadragon/images/",
-                overlays: [ {
-                        px: 13,
-                        py: 120,
-                        width: 124,
-                        height: 132,
-                        id: "overlay"
-                    }, {
-                        px: 400,
-                        py: 500,
-                        width: 400,
-                        height: 400,
-                        id: "fixed-overlay",
-                        placement: "TOP_LEFT"
-                    } ]
-            } );
-
-            this.viewer.addHandler( "open", function() {
-                // console.log(self.viewer.viewport.contentSize);
-            });
-
-            // this.crossTest3();
-=======
+            var testInitialOpen = false;
+            var testOverlays = false;
+            var testMargins = false;
+            var margins;
+
             var config = {
                 debugMode: true,
                 zoomPerScroll: 1.02,
@@ -59,9 +19,39 @@
                 prefixUrl: "../../../build/openseadragon/images/"
             };
 
-            var testMargins = false;
-
-            var margins;
+            if (testInitialOpen) {
+                config.tileSources = [
+                    {
+                        tileSource: "../../data/tall.dzi",
+                        x: 1.5,
+                        y: 0,
+                        width: 1
+                    }, {
+                        tileSource: '../../data/wide.dzi',
+                        opacity: 1,
+                        x: 0,
+                        y: 1.5,
+                        height: 1
+                    }
+                ];
+            }
+
+            if (testOverlays) {
+                config.overlays = [ {
+                    px: 13,
+                    py: 120,
+                    width: 124,
+                    height: 132,
+                    id: "overlay"
+                }, {
+                    px: 400,
+                    py: 500,
+                    width: 400,
+                    height: 400,
+                    id: "fixed-overlay",
+                    placement: "TOP_LEFT"
+                } ];
+            }
 
             if (testMargins) {
                 margins = {
@@ -76,6 +66,12 @@
 
             this.viewer = OpenSeadragon(config);
 
+            if (testInitialOpen) {
+                this.viewer.addHandler( "open", function() {
+                    // console.log(self.viewer.viewport.contentSize);
+                });
+            }
+
             if (testMargins) {
                 this.viewer.addHandler('animation', function() {
                     var box = new OpenSeadragon.Rect(margins.left, margins.top,
@@ -86,6 +82,7 @@
                 });
             }
 
+            // this.crossTest3();
             this.basicTest();
         },
 
@@ -97,7 +94,6 @@
             });
 
             this.viewer.open("../../data/testpattern.dzi");
->>>>>>> b730ebbe
         },
 
         // ----------
